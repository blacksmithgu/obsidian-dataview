# Metadata on Tasks and Lists

Just like pages, you can also add **fields** on list item and task level to bind it to a specific task as context. For this you need to use the [inline field syntax](../add-metadata/#inline-fields):

```markdown
- [ ] Hello, this is some [metadata:: value]!
- [X] I finished this on [completion:: 2021-08-15].
```

Tasks and list items are the same data wise, so all your bullet points have all the information described here available, too.

## Field Shorthands

The [Tasks](https://publish.obsidian.md/tasks/Introduction) plugin introduced a different [notation by using Emoji](https://publish.obsidian.md/tasks/Reference/Task+Formats/Tasks+Emoji+Format) to configure the different dates related to a task. In the context of Dataview, this notation is called `Field Shorthands`. The current version of Dataview only support the dates shorthands as shown below. The priorities and recurrence shorthands are not supported.

=== "Example"


=== "Example"
    - [ ] Due this Saturday 🗓️2021-08-29
    - [x] Completed last Saturday ✅2021-08-22
    - [ ] I made this on ➕1990-06-14
    - [ ] Task I can start this weekend 🛫2021-08-29
    - [x] Task I finished ahead of schedule ⏳2021-08-29 ✅2021-08-22

There are two specifics to these emoji-shorthands. First, they omit the inline field syntax (no `[🗓️:: YYYY-MM-DD]` needed) and secondly, they map to a **textual** field name data-wise:

| Field name | Short hand syntax |
| ---------- | ----------------- |
| due | `🗓️YYYY-MM-DD` |
| completion |  `✅YYYY-MM-DD` |
| created | `➕YYYY-MM-DD` |
| start | `🛫YYYY-MM-DD` |
| scheduled | `⏳YYYY-MM-DD` |

This means if you want to query for all tasks that are completed 2021-08-22, you'll write: 

~~~markdown
```dataview
TASK
WHERE completion = date("2021-08-22")
```
~~~

Which will list both variants - shorthands and textual annotation:

```markdown
- [x] Completed last Saturday ✅2021-08-22
- [x] Some Done Task [completion:: 2021-08-22]
```

## Implicit Fields

As with pages, Dataview adds a number of implicit fields to each task or list item:

!!! info "Inheritance of Fields"
    Tasks inherit *all fields* from their parent page - so if you have a `rating` field in your page, you can also access it on your task in a `TASK` Query. 


| Field name | Data Type | Description |
| ---------- | --------- | ----------- |
| `status` |  Text | The completion status of this task, as determined by the character inside the `[ ]` brackets. Generally a space `" "` for incomplete tasks and an `"x"` for completed tasks, but allows for plugins which support alternative task statuses. |
| `checked` |  Boolean  | Whether or not this task's status is **not** empty, meaning it has some `status` character (which may or may not be `"x"`) instead of a space in its `[ ]` brackets. |
| `completed` |  Boolean  | Whether or not this *specific* task has been completed; this does not consider the completion or non-completion of any child tasks. A task is explicitly considered "completed" if it has been marked with an `"x"`. If you use a custom status, e.g. `[-]`, `checked` will be true, whereas `completed` will be false. |
| `fullyCompleted` |  Boolean  | Whether or not this task and **all** of its subtasks are completed. |
| `text` |  Text  | The plain text of this task, including any metadata field annotations. |
| `visual` | Text | The text of this task, which is rendered by Dataview. This field can be overriden in DataviewJS to allow for different task text to be rendered than the regular task text, while still allowing the task to be checked (since Dataview validation logic normally checks the text against the text in-file). |
| `line` |  Number  | The line of the file this task shows up on. |
| `lineCount` |  Number  | The number of Markdown lines that this task takes up. |
| `path` |  Text  | The full path of the file this task is in. Equals to `file.path` for [pages](./metadata-pages.md). |
| `section` | Link |  Link to the section this task is contained in. |
| `tags` | List  | Any tags inside the task text. |
| `outlinks` | List |  Any links defined in this task. |
<<<<<<< HEAD
| `link` | Link  |  link to the closest linkable block near this task; useful for making links which go to the task. |
=======
| `link` | Link  |  Link to the closest linkable block near this task; useful for making links which go to the task. |
>>>>>>> 41c87cd3
| `children` | List  | Any subtasks or sublists of this task. |
| `task` | Boolean  | If true, this is a task; otherwise, it is a regular list element. |
| `annotated` | Boolean  | True if the task text contains any metadata fields, false otherwise. |
| `parent` | Number |  The line number of the task above this task, if present; will be null if this is a root-level task. |
| `blockId` | Text | The block ID of this task / list element, if one has been defined with the `^blockId` syntax; otherwise null. |

With usage of the [shorthand syntax](#field-shorthands), following additional properties may be available:

- `completion`: The date a task was completed.
- `due`: The date a task is due, if it has one.
- `created`: The date a task was created.
- `start`: The date a task can be started.
- `scheduled`: The date a task is scheduled to work on.

### Accessing Implicit Fields in Queries

If you're using a [TASK](../queries/query-types.md#task-queries) Query, your tasks are the top level information and can be used without any prefix:

~~~markdown
```dataview
TASK
WHERE !fullyCompleted
```
~~~

For every other Query type, you first need to access the implicit field `file.lists` or `file.tasks` to check for these list item specific implicit fields:

~~~markdown
```dataview
LIST
WHERE any(file.tasks, (t) => !t.fullyCompleted)
```
~~~

This will give you back all the file links that have unfinished tasks inside. We get back a list of tasks on page level and thus need to use a [list function](../reference/functions.md) to look at each element. <|MERGE_RESOLUTION|>--- conflicted
+++ resolved
@@ -71,11 +71,7 @@
 | `section` | Link |  Link to the section this task is contained in. |
 | `tags` | List  | Any tags inside the task text. |
 | `outlinks` | List |  Any links defined in this task. |
-<<<<<<< HEAD
-| `link` | Link  |  link to the closest linkable block near this task; useful for making links which go to the task. |
-=======
 | `link` | Link  |  Link to the closest linkable block near this task; useful for making links which go to the task. |
->>>>>>> 41c87cd3
 | `children` | List  | Any subtasks or sublists of this task. |
 | `task` | Boolean  | If true, this is a task; otherwise, it is a regular list element. |
 | `annotated` | Boolean  | True if the task text contains any metadata fields, false otherwise. |
