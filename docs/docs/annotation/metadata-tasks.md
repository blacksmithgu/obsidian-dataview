# Metadata on Tasks and Lists

Just like pages, you can also add **fields** on list item and task level to bind it to a specific task as context. For this you need to use the [inline field syntax](../add-metadata/#inline-fields):

```markdown
- [ ] Hello, this is some [metadata:: value]!
- [X] I finished this on [completion:: 2021-08-15].
```

Tasks and list items are the same data wise, so all your bullet points have all the information described here available, too.

## Field Shorthands

The [Tasks](https://publish.obsidian.md/tasks/Introduction) plugin introduced a different [notation by using Emoji](https://publish.obsidian.md/tasks/Reference/Task+Formats/Tasks+Emoji+Format) to configure the different dates related to a task. In the context of Dataview, this notation is called `Field Shorthands`. The current version of Dataview only support the dates shorthands as shown below. The priorities and recurrence shorthands are not supported.

=== "Example"


=== "Example"
    - [ ] Due this Saturday 🗓️2021-08-29
    - [x] Completed last Saturday ✅2021-08-22
    - [ ] I made this on ➕1990-06-14
    - [ ] Task I can start this weekend 🛫2021-08-29
    - [x] Task I finished ahead of schedule ⏳2021-08-29 ✅2021-08-22

There are two specifics to these emoji-shorthands. First, they omit the inline field syntax (no `[🗓️:: YYYY-MM-DD]` needed) and secondly, they map to a **textual** field name data-wise:

| Field name | Short hand syntax |
| ---------- | ----------------- |
| due | `🗓️YYYY-MM-DD` |
| completion |  `✅YYYY-MM-DD` |
| created | `➕YYYY-MM-DD` |
| start | `🛫YYYY-MM-DD` |
| scheduled | `⏳YYYY-MM-DD` |

This means if you want to query for all tasks that are completed 2021-08-22, you'll write: 

~~~markdown
```dataview
TASK
WHERE completion = date("2021-08-22")
```
~~~

Which will list both variants - shorthands and textual annotation:

```markdown
- [x] Completed last Saturday ✅2021-08-22
- [x] Some Done Task [completion:: 2021-08-22]
```

## Implicit Fields

As with pages, Dataview adds a number of implicit fields to each task or list item:

!!! info "Inheritance of Fields"
    Tasks inherit *all fields* from their parent page - so if you have a `rating` field in your page, you can also access it on your task in a `TASK` Query. 


| Field name | Data Type | Description |
| ---------- | --------- | ----------- |
| `status` |  Text | The completion status of this task, as determined by the character inside the `[ ]` brackets. Generally a space `" "` for incomplete tasks and an `"x"` for completed tasks, but allows for plugins which support alternative task statuses. |
| `checked` |  Boolean  | Whether or not this task's status is **not** empty, meaning it has some `status` character (which may or may not be `"x"`) instead of a space in its `[ ]` brackets. |
| `completed` |  Boolean  | Whether or not this *specific* task has been completed; this does not consider the completion or non-completion of any child tasks. A task is explicitly considered "completed" if it has been marked with an `"x"`. If you use a custom status, e.g. `[-]`, `checked` will be true, whereas `completed` will be false. |
| `fullyCompleted` |  Boolean  | Whether or not this task and **all** of its subtasks are completed. |
| `text` |  Text  | The plain text of this task, including any metadata field annotations. |
| `visual` | Text | The text of this task, which is rendered by Dataview. It can be modified to render arbitrary text. |
| `line` |  Number  | The line of the file this task shows up on. |
| `lineCount` |  Number  | The number of Markdown lines that this task takes up. |
| `path` |  Text  | The full path of the file this task is in. Equals to `file.path` for [pages](./metadata-pages.md). |
| `section` | Link |  Link to the section this task is contained in. |
| `tags` | List  | Any tags inside the task text. |
| `outlinks` | List |  Any links defined in this task. |
| `link` | Link  |  Link to the closest linkable block near this task; useful for making links which go to the task. |
| `children` | List  | Any subtasks or sublists of this task. |
| `task` | Boolean  | If true, this is a task; otherwise, it is a regular list element. |
| `annotated` | Boolean  | True if the task text contains any metadata fields, false otherwise. |
| `parent` | Number |  The line number of the task above this task, if present; will be null if this is a root-level task. |
| `blockId` | Text | The block ID of this task / list element, if one has been defined with the `^blockId` syntax; otherwise null. |

With usage of the [shorthand syntax](#field-shorthands), following additional properties may be available:

- `completion`: The date a task was completed.
- `due`: The date a task is due, if it has one.
- `created`: The date a task was created.
- `start`: The date a task can be started.
- `scheduled`: The date a task is scheduled to work on.

<<<<<<< HEAD
### Accessing Implicit Fields in Queries
=======
!!! Info
    Related to the `visual` implicit field, if this is set either in a [TASK](../queries/query-types.md#task-queries) query using `FLATTEN ... as visual`, or in javascript doing something like `task.visual=... `, it'll replace the original text of the task, but still keep the link to the original task.

### Access of Implicit Fields for List Items and Tasks
>>>>>>> 692198ba

If you're using a [TASK](../queries/query-types.md#task-queries) Query, your tasks are the top level information and can be used without any prefix:

~~~markdown
```dataview
TASK
WHERE !fullyCompleted
```
~~~

For every other Query type, you first need to access the implicit field `file.lists` or `file.tasks` to check for these list item specific implicit fields:

~~~markdown
```dataview
LIST
WHERE any(file.tasks, (t) => !t.fullyCompleted)
```
~~~

<<<<<<< HEAD
This will give you back all the file links that have unfinished tasks inside. We get back a list of tasks on page level and thus need to use a [list function](../reference/functions.md) to look at each element. 
=======
This'll give you back all file links that have unfinished tasks inside. We get back a list of tasks on page level and thus need to use a [list function](../reference/functions.md) to look at each element. Another option if you want to split the tasks/lists into separate rows is to do a `FLATTEN file.lists AS item` in your query, which allows you to do `!item.fullyCompleted` or similar.
>>>>>>> 692198ba
<|MERGE_RESOLUTION|>--- conflicted
+++ resolved
@@ -64,7 +64,7 @@
 | `completed` |  Boolean  | Whether or not this *specific* task has been completed; this does not consider the completion or non-completion of any child tasks. A task is explicitly considered "completed" if it has been marked with an `"x"`. If you use a custom status, e.g. `[-]`, `checked` will be true, whereas `completed` will be false. |
 | `fullyCompleted` |  Boolean  | Whether or not this task and **all** of its subtasks are completed. |
 | `text` |  Text  | The plain text of this task, including any metadata field annotations. |
-| `visual` | Text | The text of this task, which is rendered by Dataview. It can be modified to render arbitrary text. |
+| `visual` | Text | The text of this task, which is rendered by Dataview. This field can be overriden in DataviewJS to allow for different task text to be rendered than the regular task text, while still allowing the task to be checked (since Dataview validation logic normally checks the text against the text in-file). |
 | `line` |  Number  | The line of the file this task shows up on. |
 | `lineCount` |  Number  | The number of Markdown lines that this task takes up. |
 | `path` |  Text  | The full path of the file this task is in. Equals to `file.path` for [pages](./metadata-pages.md). |
@@ -86,14 +86,7 @@
 - `start`: The date a task can be started.
 - `scheduled`: The date a task is scheduled to work on.
 
-<<<<<<< HEAD
 ### Accessing Implicit Fields in Queries
-=======
-!!! Info
-    Related to the `visual` implicit field, if this is set either in a [TASK](../queries/query-types.md#task-queries) query using `FLATTEN ... as visual`, or in javascript doing something like `task.visual=... `, it'll replace the original text of the task, but still keep the link to the original task.
-
-### Access of Implicit Fields for List Items and Tasks
->>>>>>> 692198ba
 
 If you're using a [TASK](../queries/query-types.md#task-queries) Query, your tasks are the top level information and can be used without any prefix:
 
@@ -113,8 +106,4 @@
 ```
 ~~~
 
-<<<<<<< HEAD
-This will give you back all the file links that have unfinished tasks inside. We get back a list of tasks on page level and thus need to use a [list function](../reference/functions.md) to look at each element. 
-=======
-This'll give you back all file links that have unfinished tasks inside. We get back a list of tasks on page level and thus need to use a [list function](../reference/functions.md) to look at each element. Another option if you want to split the tasks/lists into separate rows is to do a `FLATTEN file.lists AS item` in your query, which allows you to do `!item.fullyCompleted` or similar.
->>>>>>> 692198ba
+This will give you back all the file links that have unfinished tasks inside. We get back a list of tasks on page level and thus need to use a [list function](../reference/functions.md) to look at each element. 