# Sources

A dataview **source** is something that identifies a set of files, tasks, or other data. Sources are indexed internally by
<<<<<<< HEAD
Dataview, so they are fast to query. The most prominent use of sources is the [FROM data command](../../queries/data-commands#from). They are also used in various JavaScript API query calls.
=======
Dataview, so they are fast to query. The most prominent use of sources is the [FROM data command](../queries/data-commands#from). They are also used in various JavaScript API query calls.
>>>>>>> d9db470a

## Types of Sources

Dataview currently supports **four source types**.

### Tags

Sources of the form `#tag`. These match all files / sections / tasks with the given tag.

~~~
```dataview
LIST
FROM #homework
```
~~~

### Folders

Sources of the form `"folder"`. These match all files / sections / tasks contained in the given folder and its sub folders. The full vault path is expected instead of just the folder name. Note that trailing slashes are not supported, i.e. `"Path/To/Folder/"` will not work but `"Path/To/Folder"` will.

~~~
```dataview
TABLE file.ctime, status
FROM "projects/brainstorming"
```
~~~


### Specific Files

You can select from a specific file by specifying it's full path: `"folder/File"`.

- If you have both a file and a folder with the exact same path, Dataview will prefer the folder. You can force it to read from the file by specifying an extension: `folder/File.md`.

~~~
```dataview
LIST WITHOUT ID next-in-line
FROM "30 Hobbies/Games/Dashboard"
```
~~~


### Links

 You can either select links **to** a file, or all links **from** a file.
 
- To obtain all pages which link **to** `[[note]]`, use `[[note]]`.
- To obtain all pages which link **from** `[[note]]` (i.e., all the links in that file), use `outgoing([[note]])`.
- You can implicitly reference the current file via `[[#]]` or `[[]]`, i.e. `[[]]` lets you query from all files linking to the current file.

~~~
```dataview
LIST
FROM [[]]
```

```dataview
LIST
FROM outgoing([[Dashboard]])
```
~~~


## Combining Sources

You can compose these filters in order to get more advanced sources using `and` and `or`.

- For example, `#tag and "folder"` will return all pages in `folder` and with `#tag`.
- Querying from `#food and !#fastfood` will only return pages that contain `#food` but does not contain `#fastfood`.
- `[[Food]] or [[Exercise]]` will give any pages which link to `[[Food]]` OR `[[Exercise]]`.

If you have complex queries where grouping or precedence matters, you can use parenthesis to logically group them:

- `#tag and ("folder" or #other-tag)`
- `(#tag1 or #tag2) and (#tag3 or #tag4)`

<|MERGE_RESOLUTION|>--- conflicted
+++ resolved
@@ -1,11 +1,7 @@
 # Sources
 
-A dataview **source** is something that identifies a set of files, tasks, or other data. Sources are indexed internally by
-<<<<<<< HEAD
-Dataview, so they are fast to query. The most prominent use of sources is the [FROM data command](../../queries/data-commands#from). They are also used in various JavaScript API query calls.
-=======
-Dataview, so they are fast to query. The most prominent use of sources is the [FROM data command](../queries/data-commands#from). They are also used in various JavaScript API query calls.
->>>>>>> d9db470a
+A dataview **source** is something that identifies a set of files, tasks, or other data. Sources are indexed internally by Dataview, so they are fast to query.
+The most prominent use of sources is the [FROM data command](../../queries/data-commands#from). They are also used in various JavaScript API query calls.
 
 ## Types of Sources
 
