--- conflicted
+++ resolved
@@ -17,18 +17,11 @@
   custom_dir: overrides
 nav:
   - Overview: 'index.md'
-<<<<<<< HEAD
   - Metadata:
     - Types of Data: 'annotation/types-of-metadata.md'
     - Metadata on pages: 'annotation/metadata-pages.md'
     - Metadata on tasks: 'annotation/metadata-tasks.md'
   - DQL, JS and Inlines: 'queries/dql-js-inline.md'
-=======
-  - Data Types: 'data-types.md'
-  - Data Annotation: 'data-annotation.md'
-  - Data Querying: 'data-queries.md'
-  - Resources and Support: 'resources-and-support.md'
->>>>>>> 74bd13e9
   - Query Language Reference:
     - Structure of a Query: 'queries/structure.md'
     - Query Types: 'queries/query-types.md'
@@ -46,7 +39,7 @@
     - Frequently Asked Questions: 'reference/faq.md'
     - Examples: 'reference/examples.md'
     - Developing Against Dataview: 'plugin/develop-against-dataview.md'
-    - Other Resources: 'resources-and-support.md'
+    - Resources and Support: 'resources-and-support.md'
   - Friends of Dataview: 'friends.md'
   - Changelog: 'changelog.md'
 plugins:
