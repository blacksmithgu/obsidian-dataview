--- conflicted
+++ resolved
@@ -1,10 +1,5 @@
-<<<<<<< HEAD
 import { MarkdownRenderChild, Plugin, Vault, MarkdownPostProcessorContext, PluginSettingTab, App, Setting, Component, FileSystemAdapter } from 'obsidian';
-import { renderErrorPre, renderList, renderTable, renderValue } from 'src/render';
-=======
-import { MarkdownRenderChild, Plugin, Vault, MarkdownPostProcessorContext, PluginSettingTab, App, Setting, Component } from 'obsidian';
 import { renderErrorPre, renderList, renderTable, renderValue } from 'src/ui/render';
->>>>>>> 905b9d0b
 import { FullIndex } from 'src/data/index';
 import * as Tasks from 'src/ui/tasks';
 import { Query } from 'src/query/query';
