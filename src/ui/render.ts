--- conflicted
+++ resolved
@@ -12,19 +12,10 @@
     sourcePath: string,
     component: Component
 ) {
-    let subcontainer = container.createSpan();
-    await MarkdownRenderer.renderMarkdown(markdown, subcontainer, sourcePath, component);
+    const tmpContainer = createSpan();
+    await MarkdownRenderer.renderMarkdown(markdown, tmpContainer, sourcePath, component);
 
-<<<<<<< HEAD
-    let paragraph = subcontainer.querySelector(":scope > p");
-    if (subcontainer.children.length == 1 && paragraph) {
-        while (paragraph.firstChild) {
-            subcontainer.appendChild(paragraph.firstChild);
-        }
-        subcontainer.removeChild(paragraph);
-=======
     let paragraph = tmpContainer.querySelector(":scope > p");
-    console.log(tmpContainer.cloneNode(true))
     if (tmpContainer.childNodes.length == 1 && paragraph) {
         container.replaceChildren(...paragraph.childNodes);
     } else {
@@ -54,8 +45,9 @@
          * Notice that there is no <p> tag.
          */
         container.replaceChildren(...tmpContainer.childNodes);
->>>>>>> 2b1dd106
     }
+
+    tmpContainer.remove();
 }
 
 /** Render a pre block with an error in it; returns the element to allow for dynamic updating. */
