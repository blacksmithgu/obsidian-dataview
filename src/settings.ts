////////////////////
// Query Settings //
////////////////////

export interface QuerySettings {
    /** What to render 'null' as in tables. Defaults to '-'. */
    renderNullAs: string;
    /** If true, render a modal which shows no results were returned. */
    warnOnEmptyResult: boolean;
    /** The interval that views are refreshed, by default. */
    refreshInterval: number;
    /** The default format that dates are rendered in (using luxon's moment-like formatting). */
    defaultDateFormat: string;
    /** The default format that date-times are rendered in (using luxons moment-like formatting). */
    defaultDateTimeFormat: string;
    /** Maximum depth that objects will be expanded when being rendered recursively. */
    maxRecursiveRenderDepth: number;

    /** The name of the default ID field ('File'). */
    tableIdColumnName: string;
    /** The name of default ID fields on grouped data ('Group'). */
    tableGroupColumnName: string;
}

export const DEFAULT_QUERY_SETTINGS: QuerySettings = {
    renderNullAs: "\\-",
    warnOnEmptyResult: true,
    refreshInterval: 1000,
    defaultDateFormat: "MMMM dd, yyyy",
    defaultDateTimeFormat: "h:mm a - MMMM dd, yyyy",
    maxRecursiveRenderDepth: 6,

    tableIdColumnName: "File",
    tableGroupColumnName: "Group",
};

///////////////////////////////
// General Dataview Settings //
///////////////////////////////

export interface DataviewSettings extends QuerySettings {
    /** The prefix for inline queries by default. */
    inlineQueryPrefix: string;
    /** The prefix for inline JS queries by default. */
    inlineJsQueryPrefix: string;
    /** Enable or disable executing DataviewJS queries. */
    enableDataviewJs: boolean;
<<<<<<< HEAD
    /** Text used for task links */
    taskLinkText: string;
=======
    /** Enable or disable executing inline DataviewJS queries. */
    enableInlineDataviewJs: boolean;
    /** Enable or disable rendering inline fields prettily. */
    prettyRenderInlineFields: boolean;
>>>>>>> 4d9b0d0b

    // Internal properties //

    /** A monotonically increasing version which tracks what schema we are on, used for migrations. */
    schemaVersion: number;
}

/** Default settings for dataview on install. */
export const DEFAULT_SETTINGS: DataviewSettings = {
    ...DEFAULT_QUERY_SETTINGS,
    ...{
        inlineQueryPrefix: "=",
        inlineJsQueryPrefix: "$=",
<<<<<<< HEAD
        enableDataviewJs: true,
        taskLinkText: "🔗",
=======
        enableDataviewJs: false,
        enableInlineDataviewJs: false,
        prettyRenderInlineFields: true,
>>>>>>> 4d9b0d0b
        schemaVersion: 1,
    },
};<|MERGE_RESOLUTION|>--- conflicted
+++ resolved
@@ -45,15 +45,12 @@
     inlineJsQueryPrefix: string;
     /** Enable or disable executing DataviewJS queries. */
     enableDataviewJs: boolean;
-<<<<<<< HEAD
-    /** Text used for task links */
-    taskLinkText: string;
-=======
     /** Enable or disable executing inline DataviewJS queries. */
     enableInlineDataviewJs: boolean;
     /** Enable or disable rendering inline fields prettily. */
     prettyRenderInlineFields: boolean;
->>>>>>> 4d9b0d0b
+    /** Text used for task links */
+    taskLinkText: string;
 
     // Internal properties //
 
@@ -67,14 +64,10 @@
     ...{
         inlineQueryPrefix: "=",
         inlineJsQueryPrefix: "$=",
-<<<<<<< HEAD
-        enableDataviewJs: true,
-        taskLinkText: "🔗",
-=======
         enableDataviewJs: false,
         enableInlineDataviewJs: false,
         prettyRenderInlineFields: true,
->>>>>>> 4d9b0d0b
+        taskLinkText: "🔗",
         schemaVersion: 1,
     },
 };